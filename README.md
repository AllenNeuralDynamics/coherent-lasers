# coherent_lasers

This repository contains python driver packages for various lasers manufactured by coherent. To facilitate
communication with the devices, the drivers utilize:

1. low level SDKs provided by coherent
2. Serial communication via `RS232` and equivalent protocols

## Supported Lasers

1. [Genesis MX](#genesis-mx-laser-series-driver)

Repository is organized by laser model. Each laser model has its own directory containing the driver code.

   ```text
   coherent_lasers/
   ├── src/
   │   ├── common/
   │   │   ├── hops/
   │   │   │   ├── CohrFTCI2C.h
   │   │   │   ├── CohrHOPS.h
   │   │   │   ├── (DLL files for each .h file)
   │   │   │   ├── manager.py
   │   │   │   └── device.py
   │   │   ├── serial/
   │   │   │   └── serial_device.py
   │   ├── genesis_mx/
   │   │   ├── genesis_mx.py
   │   │   ├── genesis_mx_voxel.py
   │   │   └── README.md
   └── setup.py
   ```

## Installation

You can install the `coherent_lasers` package directly from a GitHub release using `pip`.

```bash
coherent_version=0.1.0
pip install https://github.com/AllenNeuralDynamics/coherent_lasers/releases/download/v${coherent_version}/coherent_lasers-${coherent_version}-py3-none-any.whl
```

## Genesis MX Laser Series Driver

A minimal python driver for a Genesis MX laser

Provides two classes for controlling a Coherent Genesis MX laser.

1. The `GenesisMX` class provides a comprehensive API for controlling the laser.
2. The `GenesisMXVoxelLaser` class provides a simplified API for controlling the laser based on the requirements of the [Voxel](https://github.com/AllenNeuralDynamics/voxel/) library.

Supports connection via USB using the HOPS SDK provided by Coherent.

## Usage

<<<<<<< HEAD
For a simple command line interface to send commands to a hops device, you can run the following command:

```bash
cohrhops
```

Alternatively, run the following command to interact with connected Genesis MX lasers:

```bash
genesis-mx
=======
Lasers such as the Genesis MX series require that the HOPS dll files are installed and configured properly. (_HOPS dependent lasers only work on Windows._)

Installing this package from the .whl file will include the necessary dependencies. Otherwise you will need to download the dll files and add them to your system path.

Once installed, you can test the driver using the following command:

```shell
cohrhops list                                   # List available HOPS devices
cohrhops device <serial_number>                 # Connect to a specific device
cohrhops device <serial_number> --interactive   # To interact with a device in a REPL
cohrhops device <serial_number> --i             # Same as above
```

For the `GenesisMX` lasers you can use a more abstracted cli by running the following command:

```shell
genesis-mx list                                   # List available Genesis MX devices
genesis-mx device <serial_number>                 # Connect to a specific Genesis MX device
genesis-mx device <serial_number> --interactive   # To interact with a Genesis MX device in a REPL
genesis-mx device <serial_number> --i             # Same as above
genesis-mx --help                                  # Show help for the genesis-mx command
>>>>>>> e51b4aa7
```<|MERGE_RESOLUTION|>--- conflicted
+++ resolved
@@ -53,7 +53,12 @@
 
 ## Usage
 
-<<<<<<< HEAD
+Lasers such as the Genesis MX series require that the HOPS dll files are installed and configured properly. (_HOPS dependent lasers only work on Windows._)
+
+Installing this package from the .whl file will include the necessary dependencies. Otherwise you will need to download the dll files and add them to your system path.
+
+Once installed, you can test the driver using the following commands
+
 For a simple command line interface to send commands to a hops device, you can run the following command:
 
 ```bash
@@ -64,27 +69,4 @@
 
 ```bash
 genesis-mx
-=======
-Lasers such as the Genesis MX series require that the HOPS dll files are installed and configured properly. (_HOPS dependent lasers only work on Windows._)
-
-Installing this package from the .whl file will include the necessary dependencies. Otherwise you will need to download the dll files and add them to your system path.
-
-Once installed, you can test the driver using the following command:
-
-```shell
-cohrhops list                                   # List available HOPS devices
-cohrhops device <serial_number>                 # Connect to a specific device
-cohrhops device <serial_number> --interactive   # To interact with a device in a REPL
-cohrhops device <serial_number> --i             # Same as above
-```
-
-For the `GenesisMX` lasers you can use a more abstracted cli by running the following command:
-
-```shell
-genesis-mx list                                   # List available Genesis MX devices
-genesis-mx device <serial_number>                 # Connect to a specific Genesis MX device
-genesis-mx device <serial_number> --interactive   # To interact with a Genesis MX device in a REPL
-genesis-mx device <serial_number> --i             # Same as above
-genesis-mx --help                                  # Show help for the genesis-mx command
->>>>>>> e51b4aa7
 ```