from functools import cached_property
import time

# from dataclasses import dataclass
from .commands import Alarm, OperationMode, ReadWriteCmd, ReadCmd
from .base import GenesisMXInfo, GenesisMXTemperature
from ..hops.cohrhops import CohrHOPSDevice, HOPSCommandException


class GenesisMX(CohrHOPSDevice):
    serial2wavelength = {"A": 488, "J": 561, "R": 639}
    head_type2unit_factor = {"MiniX": 1000, "Mini00": 1}
    WARMUP_TIME = 5

    def __init__(self, serial: str) -> None:
        super().__init__(serial=serial)
        self.reset()

    @cached_property
    def info(self) -> GenesisMXInfo:
        """Get the laser's information.
        This includes the serial number, wavelength, head type, head hours, head DIO status, and head board revision.
        The information is cached for the lifetime of the object.
        :return: A GenesisMXInfo object containing the laser's information.
        :rtype: GenesisMXInfo
        """
        head_type = self.send_read_command(ReadCmd.HEAD_TYPE)
        return GenesisMXInfo(
            serial=self.serial,
            wavelength=self.serial2wavelength[self.serial[0]],
            head_type=head_type,
            head_hours=self.send_read_command(ReadCmd.HEAD_HOURS),
            head_dio_status=None,  # Unreliable command
            head_board_revision=self.send_read_command(ReadCmd.HEAD_BOARD_REVISION),
        )

    @cached_property
    def unit_factor(self) -> int:
        """Unit factor for the laser's power and power setpoint.
        Depending on the head_type, the power is returned in W or mW. We use mW as the standard unit.
        """
        if head_type := self.info.head_type:
            return self.head_type2unit_factor.get(head_type, 1)
        return 1

    @property
    def power(self) -> float | None:
        """Power in mW.
        :return: The power in mW or None if an error occurred.
        :rtype: float | None
        """
        if power := self.send_read_float_command(ReadCmd.POWER):
            return power * self.unit_factor
        return None

    @property
    def power_setpoint(self) -> float | None:
        """Power setpoint in mW.
        :return: The power setpoint in mW or None if an error occurred.
        :rtype: float | None
        """
        if power_setpoint := self.send_read_float_command(ReadWriteCmd.POWER_SETPOINT):
            return power_setpoint * self.unit_factor
        return None

    @power_setpoint.setter
    def power_setpoint(self, power_setpoint: float) -> None:
        self.send_write_command(cmd=ReadWriteCmd.POWER_SETPOINT, value=power_setpoint / self.unit_factor)

    @property
    def current(self) -> float | None:
        """Current in mA.
        :return: The current in mA or None if an error occurred.
        :rtype: float | None
        """
        return self.send_read_float_command(ReadCmd.CURRENT)

    @property
    def remote_control(self) -> bool | None:
        """Whether remote control is enabled.
        :return: True if enabled, False if disabled, None if an error occurred.
        :rtype: bool | None
        """
        if self.info.head_type == "MiniX":
            return self.send_read_bool_command(ReadWriteCmd.REMOTE_CONTROL)

    @remote_control.setter
    def remote_control(self, state: bool) -> None:
        if self.info.head_type != "MiniX":
            self.log.debug(f"Remote control not supported for head type: {self.info.head_type}")
        else:
            self.send_write_command(cmd=ReadWriteCmd.REMOTE_CONTROL, value=int(state))

    @property
    def key_switch(self) -> bool | None:
        """Key switch state.
        :return: True if enabled, False if disabled, None if an error occurred.
        :rtype: bool | None
        """
        return self.send_read_bool_command(ReadCmd.KEY_SWITCH_STATUS)

    @property
    def interlock(self) -> bool | None:
        """Interlock state.
        :return: True if enabled, False if disabled, None if an error occurred.
        :rtype: bool | None
        """
        return self.send_read_bool_command(ReadCmd.INTERLOCK_STATUS)

    @property
    def software_switch(self) -> bool | None:
        """Software switch state.
        :return: True if enabled, False if disabled, None if an error occurred.
        :rtype: bool | None
        """
        return self.send_read_bool_command(ReadWriteCmd.SOFTWARE_SWITCH)

    @software_switch.setter
    def software_switch(self, state: bool) -> None:
        if not self.interlock:  # or not self.key_switch:
            self.log.error(f"Cannot enable: interlock={self.interlock}, key_switch={self.key_switch}")
            return
        self.send_write_command(cmd=ReadWriteCmd.SOFTWARE_SWITCH, value=int(state))

    @property
    def is_enabled(self) -> bool | None:
        """Whether the laser is enabled.
        :return: True if enabled, False if disabled, None if an error occurred.
        :rtype: bool | None
        """
        return self.interlock and self.key_switch and self.software_switch

    def enable(self) -> None:
        """Enable the laser. - turns on the software switch. Requires interlock and key switch to be enabled."""
        self.software_switch = True
        time.sleep(self.WARMUP_TIME)

    def disable(self) -> None:
        """Disable the laser. - turns off the software switch."""
        self.software_switch = False

<<<<<<< HEAD
    def close(self) -> None:
        """Disable the laser and close the connection."""
        self.disable()
        super().close()

=======
>>>>>>> 4e91498c
    def reset(self) -> None:
        """Initialize the laser."""
        self.remote_control = True
        self.software_switch = False
        self.software_switch = True
        self.software_switch = False
        self.power_setpoint = 0

    def await_power(self) -> None:
        """Wait for the laser to reach the power setpoint."""
<<<<<<< HEAD
        max_wait_time = 15

        start_time = time.time()
        while True:
            if (power := self.power) is not None and (setpoint := self.power_setpoint) is not None:
                allowed_delta = max(setpoint * 0.15, 1.5)
                if abs(power - setpoint) <= allowed_delta:
                    break
=======
        max_wait_time = 10

        start_time = time.time()
        while True:
            if (
                self.power is not None
                and self.power_setpoint is not None
                and abs(self.power - self.power_setpoint) <= self.power_setpoint * 0.15
            ):
                break
>>>>>>> 4e91498c
            if time.time() - start_time > max_wait_time:
                self.log.debug(f"Power did not reach setpoint within {max_wait_time} seconds.")
                break
            time.sleep(0.25)

    @property
    def analog_input(self) -> bool | None:
        """Whether analog input control is enabled.
        :return: True if enabled, False if disabled, None if an error occurred.
        :rtype: bool | None
        """
        return self.send_read_bool_command(ReadWriteCmd.ANALOG_INPUT)

    @analog_input.setter
    def analog_input(self, state: bool) -> None:
        self.send_write_command(cmd=ReadWriteCmd.ANALOG_INPUT, value=int(state))

    @property
    def temperature(self) -> float | None:
        """Main temperature in °C.
        :return: The main temperature in °C or None if an error occurred."
        :rtype: float | None
        """
        return self.send_read_float_command(ReadCmd.MAIN_TEMPERATURE)

    def get_temperatures(self, include_only: list[str] | None = None) -> GenesisMXTemperature:
        """Get the temperatures of the laser.

        :param exclude: List of temperature types to exclude from the result.
        :return: A GenesisMXTemperature object containing the temperatures.
        """
        temp_types = ["main", "shg", "brf", "etalon"]
        include = include_only or temp_types
        return GenesisMXTemperature(
            main=self.send_read_float_command(ReadCmd.MAIN_TEMPERATURE) if "main" in include else None,
            shg=self.send_read_float_command(ReadCmd.SHG_TEMPERATURE) if "shg" in include else None,
            brf=self.send_read_float_command(ReadCmd.BRF_TEMPERATURE) if "brf" in include else None,
            etalon=None,  # Command didn't work for MiniX and Mini00
        )

    @property
    def mode(self) -> OperationMode | None:
        """Supports CURRENT and PHOTO modes.
        :return: The current operation mode or None if an error occurred.
        :rtype: OperationMode | None
        """
        if mode := self.send_read_int_command(ReadWriteCmd.MODE) is not None:
            return OperationMode(mode)
        return None

    @mode.setter
    def mode(self, mode: OperationMode) -> None:
        self.send_write_command(cmd=ReadWriteCmd.MODE, value=mode.value)

    @property
    def alarms(self) -> list[str] | None:
        """Retrieve active alarms as a list of descriptive strings."""
        res = self.send_read_command(ReadCmd.FAULT_CODE)
        return Alarm.parse(int(res, 16)) if res is not None else None

    def __repr__(self) -> str:
        return f"GenesisMX(serial={self.serial}, wavelength={self.info.wavelength}, head_type={self.info.head_type})"

    # send commands helper functions
    def send_write_command(self, cmd: ReadWriteCmd, value: float | int, wait: float = 0.0) -> float | None:
        """
        Sends a write command, then reads back the new value from the laser.

        :param cmd: The read/write command to send.
        :param value: The value to send with the command.
        :return: The newly-updated value from the laser if successful, None otherwise.
        """
        try:
            # 1. Write the new value
            self.send_command(command=cmd.write(value))

            time.sleep(wait) if wait else None

            # 2. Read back the updated value
            if response_str := self.send_command(command=cmd.read()):
                # 3. Attempt to parse the response as a float
                new_value = float(response_str)

                if new_value != value:
                    self.log.debug(f"Write/readback mismatch: {value} != {new_value}")

                return new_value

        except (HOPSCommandException, ValueError) as e:
            self.log.error(f"Error during write or readback: {e}")
            return None

    def send_read_command(self, cmd: ReadCmd | ReadWriteCmd) -> str | None:
        """Send a read command to the laser.
        :param cmd: The command to send.
        :type cmd: GenesisMXCmd.Read
        :return: The response from the laser or None if an error occurred.
        :rtype: str | None
        """
        try:
            return self.send_command(command=cmd.read())
        except HOPSCommandException as e:
            self.log.error(e)
            return None

    def send_read_bool_command(self, cmd: ReadCmd | ReadWriteCmd) -> bool | None:
        """Send a read command to the laser and return the response as a boolean.
        :param cmd: The command to send.
        :type cmd: GenesisMXCmd.Read
        :return: The response from the laser as a boolean or None if an error occurred.
        :rtype: bool | None
        """
        try:
            response = self.send_command(command=cmd.read())
            return response == "1"
        except HOPSCommandException as e:
            self.log.error(e)
            return None

    def send_read_float_command(self, cmd: ReadCmd | ReadWriteCmd) -> float | None:
        """Send a read command to the laser and return the response as a float.
        :param cmd: The command to send.
        :type cmd: GenesisMXCmd.Read
        :return: The response from the laser as a float or None if an error occurred.
        :rtype: float | None
        """
        try:
            if response := self.send_command(command=cmd.read()):
                return float(response)
        except HOPSCommandException as e:
            self.log.error(e)
            return None

    def send_read_int_command(self, cmd: ReadCmd | ReadWriteCmd) -> int | None:
        """Send a read command to the laser and return the response as an int.
        :param cmd: The command to send.
        :type cmd: GenesisMXCmd.Read
        :return: The response from the laser as an int or None if an error occurred.
        :rtype: int | None
        """
        try:
            if response := self.send_command(command=cmd.read()):
                return int(response)
        except HOPSCommandException as e:
            self.log.error(e)
            return None<|MERGE_RESOLUTION|>--- conflicted
+++ resolved
@@ -1,4 +1,5 @@
 from functools import cached_property
+import time
 import time
 
 # from dataclasses import dataclass
@@ -11,9 +12,11 @@
     serial2wavelength = {"A": 488, "J": 561, "R": 639}
     head_type2unit_factor = {"MiniX": 1000, "Mini00": 1}
     WARMUP_TIME = 5
+    WARMUP_TIME = 5
 
     def __init__(self, serial: str) -> None:
         super().__init__(serial=serial)
+        self.reset()
         self.reset()
 
     @cached_property
@@ -51,6 +54,7 @@
         """
         if power := self.send_read_float_command(ReadCmd.POWER):
             return power * self.unit_factor
+            return power * self.unit_factor
         return None
 
     @property
@@ -61,11 +65,13 @@
         """
         if power_setpoint := self.send_read_float_command(ReadWriteCmd.POWER_SETPOINT):
             return power_setpoint * self.unit_factor
+            return power_setpoint * self.unit_factor
         return None
 
     @power_setpoint.setter
     def power_setpoint(self, power_setpoint: float) -> None:
         self.send_write_command(cmd=ReadWriteCmd.POWER_SETPOINT, value=power_setpoint / self.unit_factor)
+        self.send_write_command(cmd=ReadWriteCmd.POWER_SETPOINT, value=power_setpoint / self.unit_factor)
 
     @property
     def current(self) -> float | None:
@@ -81,6 +87,8 @@
         :return: True if enabled, False if disabled, None if an error occurred.
         :rtype: bool | None
         """
+        if self.info.head_type == "MiniX":
+            return self.send_read_bool_command(ReadWriteCmd.REMOTE_CONTROL)
         if self.info.head_type == "MiniX":
             return self.send_read_bool_command(ReadWriteCmd.REMOTE_CONTROL)
 
@@ -90,6 +98,10 @@
             self.log.debug(f"Remote control not supported for head type: {self.info.head_type}")
         else:
             self.send_write_command(cmd=ReadWriteCmd.REMOTE_CONTROL, value=int(state))
+        if self.info.head_type != "MiniX":
+            self.log.debug(f"Remote control not supported for head type: {self.info.head_type}")
+        else:
+            self.send_write_command(cmd=ReadWriteCmd.REMOTE_CONTROL, value=int(state))
 
     @property
     def key_switch(self) -> bool | None:
@@ -117,6 +129,7 @@
 
     @software_switch.setter
     def software_switch(self, state: bool) -> None:
+        if not self.interlock:  # or not self.key_switch:
         if not self.interlock:  # or not self.key_switch:
             self.log.error(f"Cannot enable: interlock={self.interlock}, key_switch={self.key_switch}")
             return
@@ -134,19 +147,17 @@
         """Enable the laser. - turns on the software switch. Requires interlock and key switch to be enabled."""
         self.software_switch = True
         time.sleep(self.WARMUP_TIME)
+        time.sleep(self.WARMUP_TIME)
 
     def disable(self) -> None:
         """Disable the laser. - turns off the software switch."""
         self.software_switch = False
 
-<<<<<<< HEAD
     def close(self) -> None:
         """Disable the laser and close the connection."""
         self.disable()
         super().close()
 
-=======
->>>>>>> 4e91498c
     def reset(self) -> None:
         """Initialize the laser."""
         self.remote_control = True
@@ -157,7 +168,6 @@
 
     def await_power(self) -> None:
         """Wait for the laser to reach the power setpoint."""
-<<<<<<< HEAD
         max_wait_time = 15
 
         start_time = time.time()
@@ -166,18 +176,6 @@
                 allowed_delta = max(setpoint * 0.15, 1.5)
                 if abs(power - setpoint) <= allowed_delta:
                     break
-=======
-        max_wait_time = 10
-
-        start_time = time.time()
-        while True:
-            if (
-                self.power is not None
-                and self.power_setpoint is not None
-                and abs(self.power - self.power_setpoint) <= self.power_setpoint * 0.15
-            ):
-                break
->>>>>>> 4e91498c
             if time.time() - start_time > max_wait_time:
                 self.log.debug(f"Power did not reach setpoint within {max_wait_time} seconds.")
                 break
@@ -235,13 +233,17 @@
     @property
     def alarms(self) -> list[str] | None:
         """Retrieve active alarms as a list of descriptive strings."""
+    def alarms(self) -> list[str] | None:
+        """Retrieve active alarms as a list of descriptive strings."""
         res = self.send_read_command(ReadCmd.FAULT_CODE)
         return Alarm.parse(int(res, 16)) if res is not None else None
+        return Alarm.parse(int(res, 16)) if res is not None else None
 
     def __repr__(self) -> str:
         return f"GenesisMX(serial={self.serial}, wavelength={self.info.wavelength}, head_type={self.info.head_type})"
 
     # send commands helper functions
+    def send_write_command(self, cmd: ReadWriteCmd, value: float | int, wait: float = 0.0) -> float | None:
     def send_write_command(self, cmd: ReadWriteCmd, value: float | int, wait: float = 0.0) -> float | None:
         """
         Sends a write command, then reads back the new value from the laser.
@@ -253,6 +255,8 @@
         try:
             # 1. Write the new value
             self.send_command(command=cmd.write(value))
+
+            time.sleep(wait) if wait else None
 
             time.sleep(wait) if wait else None
 
@@ -262,6 +266,7 @@
                 new_value = float(response_str)
 
                 if new_value != value:
+                    self.log.debug(f"Write/readback mismatch: {value} != {new_value}")
                     self.log.debug(f"Write/readback mismatch: {value} != {new_value}")
 
                 return new_value
